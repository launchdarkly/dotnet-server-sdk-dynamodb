--- conflicted
+++ resolved
@@ -1,4 +1,3 @@
-<<<<<<< HEAD
 using System.Threading.Tasks;
 using LaunchDarkly.Logging;
 using LaunchDarkly.Sdk.Server.Interfaces;
@@ -12,27 +11,6 @@
 {
     public class DynamoDBDataStoreTest : PersistentDataStoreBaseTests, IAsyncLifetime
     {
-=======
-using System.Collections.Generic;
-using System.Threading.Tasks;
-using Amazon.DynamoDBv2;
-using Amazon.DynamoDBv2.Model;
-using Amazon.Runtime;
-using LaunchDarkly.Logging;
-using LaunchDarkly.Sdk.Server.Interfaces;
-using LaunchDarkly.Sdk.Server.SharedTests.DataStore;
-using Xunit;
-using Xunit.Abstractions;
-
-namespace LaunchDarkly.Sdk.Server.Integrations
-{
-    public class DynamoDBDataStoreTest : PersistentDataStoreBaseTests, IAsyncLifetime
-    {
-        private static bool TableCreated = false;
-
-        const string TableName = "test-dynamodb-table";
-
->>>>>>> b37e70ff
         public DynamoDBDataStoreTest(ITestOutputHelper testOutput) : base(testOutput) { }
 
         protected override PersistentDataStoreTestConfig Configuration =>
@@ -47,7 +25,6 @@
 
         public Task DisposeAsync() => Task.CompletedTask;
 
-<<<<<<< HEAD
         private IPersistentDataStoreAsyncFactory MakeStoreFactory(string prefix) =>
             BaseBuilder().Prefix(prefix);
 
@@ -55,94 +32,6 @@
             DynamoDB.DataStore(TableName)
                 .Credentials(MakeTestCredentials())
                 .Configuration(MakeTestConfiguration());
-=======
-        private IPersistentDataStoreAsyncFactory MakeStoreFactory(string prefix) =>
-            BaseBuilder().Prefix(prefix);
-
-        private DynamoDBDataStoreBuilder BaseBuilder() =>
-            DynamoDB.DataStore(TableName)
-                .Credentials(MakeTestCredentials())
-                .Configuration(MakeTestConfiguration());
-
-        private AWSCredentials MakeTestCredentials() =>
-            new BasicAWSCredentials("key", "secret"); // not used, but required
-        
-        private AmazonDynamoDBConfig MakeTestConfiguration() =>
-            new AmazonDynamoDBConfig()
-            {
-                ServiceURL = "http://localhost:8000"   // assumes we're running a local DynamoDB
-            };
-        
-        private async Task CreateTableIfNecessary()
-        {
-            if (TableCreated)
-            {
-                return;
-            }
-
-            using (var client = CreateTestClient())
-            {
-                try
-                {
-                    await client.DescribeTableAsync(new DescribeTableRequest(TableName));
-                    return; // table exists
-                }
-                catch (ResourceNotFoundException)
-                {
-                    // fall through to code below - we'll create the table
-                }
-                var request = new CreateTableRequest()
-                {
-                    TableName = TableName,
-                    KeySchema = new List<KeySchemaElement>()
-                    {
-                        new KeySchemaElement(DynamoDB.DataStorePartitionKey, KeyType.HASH),
-                        new KeySchemaElement(DynamoDB.DataStoreSortKey, KeyType.RANGE)
-                    },
-                    AttributeDefinitions = new List<AttributeDefinition>()
-                    {
-                        new AttributeDefinition(DynamoDB.DataStorePartitionKey, ScalarAttributeType.S),
-                        new AttributeDefinition(DynamoDB.DataStoreSortKey, ScalarAttributeType.S)
-                    },
-                    ProvisionedThroughput = new ProvisionedThroughput(1, 1)
-                };
-                await client.CreateTableAsync(request);
-            }
-
-            TableCreated = true;
-        }
-
-        private async Task ClearAllData(string prefix)
-        {
-            var keyPrefix = prefix is null ? "" : (prefix + ":");
-            using (var client = CreateTestClient())
-            {
-                var deleteReqs = new List<WriteRequest>();
-                ScanRequest request = new ScanRequest(TableName)
-                {
-                    ConsistentRead = true,
-                    ProjectionExpression = "#namespace, #key",
-                    ExpressionAttributeNames = new Dictionary<string, string>()
-                    {
-                        { "#namespace", DynamoDB.DataStorePartitionKey },
-                        { "#key", DynamoDB.DataStoreSortKey }
-                    }
-                };
-                await DynamoDBHelpers.IterateScan(client, request,
-                    item =>
-                    {
-                        if (item[DynamoDB.DataStorePartitionKey].S.StartsWith(keyPrefix))
-                        {
-                            deleteReqs.Add(new WriteRequest(new DeleteRequest(item)));
-                        }
-                    });
-                await DynamoDBHelpers.BatchWriteRequestsAsync(client, TableName, deleteReqs);
-            }
-        }
-
-        private AmazonDynamoDBClient CreateTestClient() =>
-            new AmazonDynamoDBClient(MakeTestCredentials(), MakeTestConfiguration());
->>>>>>> b37e70ff
 
         [Fact]
         public void LogMessageAtStartup()
