version: 2.1

orbs:
  win: circleci/windows@2.4.0

workflows:
  version: 2
  test:
    jobs:
      - test_dotnetcore
      - test_dotnetframework

jobs:
  test_dotnetcore:
    docker:
      - image: mcr.microsoft.com/dotnet/core/sdk:2.1-focal
      - image: amazon/dynamodb-local
    steps:
      - checkout
      - run: dotnet restore
      - run: dotnet build src/LaunchDarkly.ServerSdk.DynamoDB -f netstandard2.0
<<<<<<< HEAD
      - run: dotnet test test/LaunchDarkly.ServerSdk.DynamoDB.Tests -f netcoreapp2.1
=======
      - run: dotnet test test/LaunchDarkly.ServerSdk.DynamoDB.Tests -f netcoreapp2.0

  test_dotnetframework:
    executor:
      name: win/default
      shell: powershell.exe
    steps:
      - checkout
      - run:
          name: download DynamoDB
          command: |
            New-Item "dynamodb-local" -ItemType "directory" | Out-Null
            $ProgressPreference = "SilentlyContinue"
            wget "https://s3.us-west-2.amazonaws.com/dynamodb-local/dynamodb_local_latest.zip" -OutFile "./dynamodb-local/dynamodb.zip"
            Expand-Archive -Path ./dynamodb-local/dynamodb.zip -DestinationPath ./dynamodb-local
      - run:
          name: run DynamoDB
          command: java -D"java.library.path=./dynamodb-local/DynamoDBLocal_lib" -jar ./dynamodb-local/DynamoDBLocal.jar -sharedDb
          background: true
      - run: dotnet restore
      - run: dotnet build src/LaunchDarkly.ServerSdk.DynamoDB -f net45
      - run: dotnet test test/LaunchDarkly.ServerSdk.DynamoDB.Tests -f net452
>>>>>>> e2df53ed
<|MERGE_RESOLUTION|>--- conflicted
+++ resolved
@@ -19,10 +19,7 @@
       - checkout
       - run: dotnet restore
       - run: dotnet build src/LaunchDarkly.ServerSdk.DynamoDB -f netstandard2.0
-<<<<<<< HEAD
       - run: dotnet test test/LaunchDarkly.ServerSdk.DynamoDB.Tests -f netcoreapp2.1
-=======
-      - run: dotnet test test/LaunchDarkly.ServerSdk.DynamoDB.Tests -f netcoreapp2.0
 
   test_dotnetframework:
     executor:
@@ -43,5 +40,4 @@
           background: true
       - run: dotnet restore
       - run: dotnet build src/LaunchDarkly.ServerSdk.DynamoDB -f net45
-      - run: dotnet test test/LaunchDarkly.ServerSdk.DynamoDB.Tests -f net452
->>>>>>> e2df53ed
+      - run: dotnet test test/LaunchDarkly.ServerSdk.DynamoDB.Tests -f net452