--- conflicted
+++ resolved
@@ -1,73 +1,3 @@
-<<<<<<< HEAD
-﻿
-namespace LaunchDarkly.Sdk.Server.Integrations
-{
-    /// <summary>
-    /// Integration between the LaunchDarkly SDK and DynamoDB.
-    /// </summary>
-    public static class DynamoDB
-    {
-        /// <summary>
-        /// Name of the partition key that the data store's table must have. You must specify
-        /// this when you create the table. The key type must be String.
-        /// </summary>
-        public const string DataStorePartitionKey = "namespace";
-
-        /// <summary>
-        /// Name of the sort key that the data store's table must have. You must specify this
-        /// when you create the table. The key type must be String.
-        /// </summary>
-        public const string DataStoreSortKey = "key";
-
-        /// <summary>
-        /// Returns a builder object for creating a DynamoDB-backed data store.
-        /// </summary>
-        /// <para>
-        /// This can be used either for the main data store that holds feature flag data, or for the big
-        /// segment store, or both. If you are using both, they do not have to have the same parameters. For
-        /// instance, in this example the main data store uses a table called "table1" and the big segment
-        /// store uses a table called "table2":
-        /// </para>
-        /// <code>
-        ///     var config = Configuration.Builder("sdk-key")
-        ///         .DataStore(
-        ///             Components.PersistentDataStore(
-        ///                 DynamoDB.DataStore("table1")
-        ///             )
-        ///         )
-        ///         .BigSegments(
-        ///             Components.BigSegments(
-        ///                 DynamoDB.DataStore("table2")
-        ///             )
-        ///         )
-        ///         .Build();
-        /// </code>
-        /// <para>
-        /// Note that the builder is passed to one of two methods,
-        /// <see cref="Components.PersistentDataStore(Interfaces.IPersistentDataStoreAsyncFactory)"/> or
-        /// <see cref="Components.BigSegments(Interfaces.IBigSegmentStoreFactory)"/>, depending on the context in
-        /// which it is being used. This is because each of those contexts has its own additional
-        /// configuration options that are unrelated to the DynamoDB options. For instance, the
-        /// <see cref="Components.PersistentDataStore(IPersistentDataStoreAsyncFactory)"/> builder
-        /// has options for caching:
-        /// </para>
-        /// <code>
-        ///     var config = Configuration.Builder("sdk-key")
-        ///         .DataStore(
-        ///             Components.PersistentDataStore(
-        ///                 DynamoDB.DataStore("table1")
-        ///             ).CacheSeconds(15)
-        ///         )
-        ///         .Build();
-        /// </code>
-        /// </remarks>
-        /// <param name="tableName">the DynamoDB table name; this table must already exist</param>
-        /// <returns>a data store configuration object</returns>
-        public static DynamoDBDataStoreBuilder DataStore(string tableName) =>
-            new DynamoDBDataStoreBuilder(tableName);
-    }
-}
-=======
 ﻿
 namespace LaunchDarkly.Sdk.Server.Integrations
 {
@@ -92,25 +22,48 @@
         /// Returns a builder object for creating a DynamoDB-backed data store.
         /// </summary>
         /// <remarks>
-        /// This object can be modified with <see cref="DynamoDBDataStoreBuilder"/> methods for any desired
-        /// custom DynamoDB options. Then, pass it to <see cref="Components.PersistentDataStore(Interfaces.IPersistentDataStoreAsyncFactory)"/>
-        /// and set any desired caching options. Finally, pass the result to <see cref="ConfigurationBuilder.DataStore(Interfaces.IDataStoreFactory)"/>.
-        /// </remarks>
-        /// <example>
+        /// <para>
+        /// This can be used either for the main data store that holds feature flag data, or for the big
+        /// segment store, or both. If you are using both, they do not have to have the same parameters. For
+        /// instance, in this example the main data store uses a table called "table1" and the big segment
+        /// store uses a table called "table2":
+        /// </para>
         /// <code>
         ///     var config = Configuration.Builder("sdk-key")
         ///         .DataStore(
         ///             Components.PersistentDataStore(
-        ///                 DynamoDB.DataStore("table-name")
+        ///                 DynamoDB.DataStore("table1")
+        ///             )
+        ///         )
+        ///         .BigSegments(
+        ///             Components.BigSegments(
+        ///                 DynamoDB.DataStore("table2")
+        ///             )
+        ///         )
+        ///         .Build();
+        /// </code>
+        /// <para>
+        /// Note that the builder is passed to one of two methods,
+        /// <see cref="Components.PersistentDataStore(LaunchDarkly.Sdk.Server.Interfaces.IPersistentDataStoreAsyncFactory)"/> or
+        /// <see cref="Components.BigSegments(LaunchDarkly.Sdk.Server.Interfaces.IBigSegmentStoreFactory)"/>, depending on the context in
+        /// which it is being used. This is because each of those contexts has its own additional
+        /// configuration options that are unrelated to the DynamoDB options. For instance, the
+        /// <see cref="Components.PersistentDataStore(LaunchDarkly.Sdk.Server.Interfaces.IPersistentDataStoreAsyncFactory)"/> builder
+        /// has options for caching:
+        /// </para>
+        /// <code>
+        ///     var config = Configuration.Builder("sdk-key")
+        ///         .DataStore(
+        ///             Components.PersistentDataStore(
+        ///                 DynamoDB.DataStore("table1")
         ///             ).CacheSeconds(15)
         ///         )
         ///         .Build();
         /// </code>
-        /// </example>
+        /// </remarks>
         /// <param name="tableName">the DynamoDB table name; this table must already exist</param>
         /// <returns>a data store configuration object</returns>
         public static DynamoDBDataStoreBuilder DataStore(string tableName) =>
             new DynamoDBDataStoreBuilder(tableName);
     }
-}
->>>>>>> b37e70ff
+}